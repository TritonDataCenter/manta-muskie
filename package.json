--- conflicted
+++ resolved
@@ -1,5 +1,4 @@
 {
-<<<<<<< HEAD
   "name": "muskie",
   "description": "Manta public-facing WebAPI",
   "version": "1.0.0",
@@ -20,7 +19,7 @@
     "deep-equal": "0.0.0",
     "dtrace-provider": "0.2.8",
     "http-signature": "1.1.0",
-    "jsprim": "1.3.1",
+    "jsprim": "^1.3.1",
     "kang": "1.1.0",
     "keep-alive-agent": "0.0.1",
     "keyapi": "git+ssh://git@github.com:joyent/keyapi.git#c30dd2710ad2175095dc0e96479686fa774b8063",
@@ -31,7 +30,7 @@
     "mahi": "2.0.1",
     "marlin": "git+ssh://git@github.com:joyent/manta-marlin.git#master",
     "mime": "1.2.11",
-    "moray": "^2.0.0",
+    "moray": "^3.0.0",
     "once": "1.3.0",
     "restify": "2.6.3",
     "vasync": "1.4.3",
@@ -50,56 +49,4 @@
     "test": "./node_modules/.bin/nodeunit test/*.test.js 2>&1 | ./node_modules/.bin/bunyan"
   },
   "license": "MPL-2.0"
-=======
-    "name": "muskie",
-    "description": "Manta public-facing WebAPI",
-    "version": "1.0.0",
-    "author": "Joyent (joyent.com)",
-    "private": true,
-    "repository": {
-        "type": "git",
-        "url": "git+ssh://git@github.com:joyent/muskie.git"
-    },
-    "dependencies": {
-        "aperture-config": "git+ssh://git@github.com:joyent/aperture-config.git#master",
-        "assert-plus": "0.1.5",
-        "backoff": "2.3.0",
-        "bunyan": "0.22.1",
-        "bunyan-syslog": "0.2.2",
-        "cueball": "1.3.0",
-        "dashdash": "1.3.2",
-        "deep-equal": "0.0.0",
-        "dtrace-provider": "0.2.8",
-        "http-signature": "1.1.0",
-	"jsprim": "^1.3.1",
-        "kang": "1.1.0",
-        "keep-alive-agent": "0.0.1",
-        "keyapi": "git+ssh://git@github.com:joyent/keyapi.git#c30dd2710ad2175095dc0e96479686fa774b8063",
-        "libmanta": "git+ssh://git@github.com:joyent/node-libmanta.git#master",
-        "libuuid": "0.1.2",
-        "lru-cache": "2.3.1",
-        "lstream": "0.0.4",
-        "mahi": "2.0.1",
-        "marlin": "git+ssh://git@github.com:joyent/manta-marlin.git#master",
-        "mime": "1.2.11",
-        "moray": "3.0.0",
-        "once": "1.3.0",
-        "restify": "2.6.3",
-        "vasync": "1.4.3",
-        "verror": "^1.7.0",
-        "watershed": "0.3.0",
-        "xtend": "2.1.1"
-    },
-    "devDependencies": {
-        "smartdc": "git+ssh://git@github.com:joyent/node-smartdc.git#v7.3",
-        "manta": "1.4.5",
-        "nodeunit": "0.8.6",
-        "node-uuid": "1.4.1"
-    },
-    "scripts": {
-        "start": "./build/node/bin/node ./main.js",
-        "test": "./node_modules/.bin/nodeunit test/*.test.js 2>&1 | ./node_modules/.bin/bunyan"
-    },
-    "license": "MPL-2.0"
->>>>>>> 7b4a35e7
 }